--- conflicted
+++ resolved
@@ -21,11 +21,7 @@
 
 ![GPT-2 Pretrained](assets/pretrained_gpt.png)
 
-<<<<<<< HEAD
-You can then customise what you wish to do with this pretrained model, you can evaluate it on the validation dataset (the default will be the FineWebEdu dataset)
-=======
 You can then customise what you wish to do with this pre-trained model, you can evaluate it on the validation dataset (the default will be the FineWebEdu dataset), sample or even train it further.
->>>>>>> eef706f8
 
 ![Trainer config](assets/trainer_config.png)
 
